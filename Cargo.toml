--- conflicted
+++ resolved
@@ -12,10 +12,6 @@
 
 [dependencies]
 base64 = "0.13.0"
-<<<<<<< HEAD
 displaydoc = "0.2.1"
 fixedbitset = "0.4.0"
-thiserror = "1.0.24"
-=======
-thiserror = "1.0.25"
->>>>>>> 53e59ffd
+thiserror = "1.0.25"